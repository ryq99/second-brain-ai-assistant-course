"""
Module:
config.py

This module defines a `Settings` class for managing application configurations using Pydantic v2.
It supports loading configuration values from a `.env` file and includes validation for required fields.

Attributes:
    AWS_ACCESS_KEY (Optional[str]): AWS access key for authentication.
    AWS_CROSS_ACCOUNT_ROLE_ARN (Optional[str]): ARN for AWS cross-account access role.
    AWS_REGION (str): AWS region for cloud services.
    AWS_S3_BUCKET_NAME (str): Name of the S3 bucket for storing application data.
    AWS_SECRET_KEY (Optional[str]): AWS secret key for authentication.
    COMET_API_KEY (Optional[str]): API key for CometML integration.
    COMET_PROJECT_NAME (str): CometML project name for tracking experiments.
    DEFAULT_GENRE (str): Default genre for querying.
    DOCKER_NETWORK_NAME (str): Docker network for inter-container communication.
    ENABLE_MONGODB_ATLAS_INGESTION (bool): Flag to enable ingestion from MongoDB Atlas.
    ENABLE_OFFLINE_MODE (bool): Flag to enable offline mode (disables online ingestion).
    ENABLE_STRUCTURED_LOGGING (bool): Enable or disable structured logging.
    GROQ_API_KEY (Optional[str]): API key for accessing GROQ services.
    HUGGINGFACE_ACCESS_TOKEN (Optional[str]): Token for Hugging Face API.
    IS_RUNNING_IN_DOCKER (bool): Flag to indicate if the application is running inside a Docker container.
    LOCAL_JSON_FILE_PATH (str): Path to the local JSON file for offline processing.
    LOG_DIR (str): Directory path for log files.
    MAX_FETCH_LIMIT (int): Maximum number of documents to fetch from the database.
    MAX_LENGTH (int): Maximum length for summarization.
    MODEL_NAME (str): Default model for summarization.
    MONGODB_OFFLINE_COLLECTION (str): Name of the collection in the offline database.
    MONGODB_OFFLINE_DATABASE (str): Name of the offline database.
    MONGODB_OFFLINE_URI (str): Connection URI for local MongoDB instance.
    MONGODB_ONLINE_COLLECTION (str): Name of the collection in the online database.
    MONGODB_ONLINE_DATABASE (str): Name of the online database.
    MONGODB_ONLINE_URI (str): MongoDB Atlas URI.
    NOTION_SECRET_KEY (str): Secret key for accessing Notion API.
    OPENAI_API_KEY (str): API key for accessing OpenAI services.
    OPENAI_MODEL_IDENTIFIER (str): Model identifier for OpenAI.

Features:
- Dynamically toggles between MongoDB Atlas (online) and local JSON (offline) data ingestion.
- Provides defaults and validates required fields.
- Calculates derived properties such as OpenAI token limits.
- Supports configurations for external APIs, database connections, and environment settings.

Dependencies:
- `pydantic_settings` for structured settings management.
- `pydantic` for field validation.

Usage:
    The `Settings` class is instantiated automatically and validates required fields. The configurations are accessed through its attributes.

Methods:
    LOG_FILE: Returns the log file path.
    MONGODB_URI: Determines the active MongoDB URI based on mode.
"""

import logging
import os
from pathlib import Path
from typing import Optional
from pydantic import Field, field_validator
from pydantic_settings import BaseSettings, SettingsConfigDict

# TODO: Replace all current logger configurations with loguru.
logging.basicConfig(
    format="%(asctime)s - %(levelname)s - %(message)s", level=logging.INFO
)
logger = logging.getLogger(__name__)


class Settings(BaseSettings):
    """
    A Pydantic-based settings class for managing application configurations.
    """

    # --- AWS Configuration ---
    AWS_ACCESS_KEY: Optional[str] = None  # AWS access key for authentication.
    AWS_CROSS_ACCOUNT_ROLE_ARN: Optional[str] = (
        None  # ARN for AWS cross-account access role.
    )
    AWS_REGION: str = "eu-central-1"  # AWS region for cloud services.
    AWS_S3_BUCKET_NAME: str = (
        "notion-second-brain-data"  # Name of the S3 bucket for storing application data.
    )
    AWS_SECRET_KEY: Optional[str] = None  # AWS secret key for authentication.

    # --- CometML Configuration ---
    COMET_API_KEY: Optional[str] = None  # API key for CometML integration.
    COMET_PROJECT_NAME: str = "twin"  # CometML project name for tracking experiments.

    # --- Default Genre ---
    DEFAULT_GENRE: str = Field("Western", description="Default genre for querying.")

    # --- Docker and Network Configuration ---
    DOCKER_NETWORK_NAME: str = Field(
        "zenml-network", description="Docker network for the application."
    )

    # --- Enable Flags ---
    ENABLE_MONGODB_ATLAS_INGESTION: bool = Field(
        False, description="Flag to enable ingestion from MongoDB Atlas."
    )
    ENABLE_OFFLINE_MODE: bool = Field(
        True, description="Flag to enable offline mode (disables online ingestion)."
    )
    ENABLE_STRUCTURED_LOGGING: bool = Field(
        True,
        description="Enable or disable structured logging. Default is True (enabled).",
    )

    # --- GROQ Configuration ---
    GROQ_API_KEY: Optional[str] = None  # API key for accessing GROQ services.

    # --- Hugging Face Configuration ---
    HUGGINGFACE_ACCESS_TOKEN: Optional[str] = None  # Token for Hugging Face API.

<<<<<<< HEAD
    # --- Local Data File Path ---
    LOCAL_JSON_FILE_PATH: str = Field(
        "./data/documents_dump.json",
        description="Path to the local JSON file for offline processing.",
    )

    # --- Logging Configuration ---
    LOG_DIR: str = "./logs"  # Directory path for log files.
=======
    # --- Required settings even when working locally. ---
    AWS_DEFAULT_REGION: str = "eu-central-1"
    AWS_S3_BUCKET_NAME: str = "decodingml-public-data"
>>>>>>> 7490e248

    # --- MongoDB Offline Configuration ---
    MONGODB_OFFLINE_COLLECTION: str = (
        "offline_documents"  # Name of the collection in the offline database.
    )
    MONGODB_OFFLINE_DATABASE: str = "rag_pipeline"  # Name of the offline database.
    MONGODB_OFFLINE_URI: str = Field(
        default_factory=lambda: os.getenv(
            "MONGODB_OFFLINE_URI", "mongodb://mongodb-atlas-local:27017"
        ),
        description="Connection URI for local MongoDB instance.",
    )

    # --- MongoDB Online Configuration ---
    MONGODB_ONLINE_COLLECTION: str = (
        "movies"  # Name of the collection in the online database.
    )
    MONGODB_ONLINE_DATABASE: str = "sample_mflix"  # Name of the online database.
    MONGODB_ONLINE_URI: str  # MongoDB Atlas URI.

    # --- Notion API Configuration ---
    NOTION_SECRET_KEY: str  # Secret key for accessing Notion API.

    # --- OpenAI API Configuration ---
    OPENAI_API_KEY: str  # API key for accessing OpenAI services.
    OPENAI_MODEL_IDENTIFIER: str = "gpt-4o-mini"  # Model identifier for OpenAI.

    # --- Summarization Configuration ---
    MAX_FETCH_LIMIT: int = Field(
        200, ge=1, description="Maximum number of documents to fetch."
    )
    MAX_LENGTH: int = Field(100, ge=10, description="Maximum length for summarization.")
    MODEL_NAME: str = "t5-small"  # Default model for summarization.

    # --- Docker Runtime ---
    IS_RUNNING_IN_DOCKER: bool = Field(
        default_factory=lambda: os.getenv("IS_RUNNING_IN_DOCKER", "false").lower()
        in ["true", "1"],
        description="Flag to indicate if the application is running inside a Docker container.",
    )

<<<<<<< HEAD
    # --- Pydantic Settings ---
    model_config: SettingsConfigDict = SettingsConfigDict(
        env_file=".env", env_file_encoding="utf-8"
    )

    def __init__(self, **kwargs):
        """
        Dynamically adjusts configurations based on flags like IS_RUNNING_IN_DOCKER or ENABLE_OFFLINE_MODE.
        """
        super().__init__(**kwargs)

        # Adjust MongoDB URI based on runtime conditions, but respect .env
        if os.getenv("IS_RUNNING_IN_DOCKER", "false").lower() == "true":
            self.MONGODB_OFFLINE_URI = os.getenv(
                "MONGODB_OFFLINE_URI", "mongodb://mongodb-atlas-local:27017"
            )

        if not self.ENABLE_OFFLINE_MODE:
            self.MONGODB_OFFLINE_URI = self.MONGODB_ONLINE_URI

        if not os.path.exists(self.LOG_DIR):
            os.makedirs(self.LOG_DIR)

    @property
    def LOG_FILE(self) -> str:
        """
        Returns the full path to the log file.
        """
        return str(Path(self.LOG_DIR) / "mongodb_atlas_pipeline.log")

    @property
    def MONGODB_URI(self) -> str:
        """
        Returns the appropriate MongoDB URI based on ENABLE_OFFLINE_MODE.
        """
        return (
            self.MONGODB_OFFLINE_URI
            if self.ENABLE_OFFLINE_MODE
            else self.MONGODB_ONLINE_URI
        )

    @property
    def DATABASE_NAME(self) -> str:
        """
        Returns the appropriate database name based on ENABLE_OFFLINE_MODE.
        """
        return (
            self.MONGODB_OFFLINE_DATABASE
            if self.ENABLE_OFFLINE_MODE
            else self.MONGODB_ONLINE_DATABASE
        )

    @property
    def COLLECTION_NAME(self) -> str:
        """
        Returns the appropriate collection name based on ENABLE_OFFLINE_MODE.
        """
        return (
            self.MONGODB_OFFLINE_COLLECTION
            if self.ENABLE_OFFLINE_MODE
            else self.MONGODB_ONLINE_COLLECTION
        )
=======
    # AWS Authentication
    AWS_ACCESS_KEY: str | None = None
    AWS_SECRET_KEY: str | None = None
    AWS_ARN_ROLE: str | None = None
>>>>>>> 7490e248

    @property
    def OPENAI_MAX_TOKEN_WINDOW(self) -> int:
        """
        Calculates the maximum token window for the configured OpenAI model. Returns 90% of the token limit for safety margin.
        """
        model_token_limits = {
            "gpt-3.5-turbo": 16385,
            "gpt-4-turbo": 128000,
            "gpt-4o": 128000,
            "gpt-4o-mini": 128000,
        }
        return int(model_token_limits.get(self.OPENAI_MODEL_IDENTIFIER, 128000) * 0.90)

    @field_validator(
        "OPENAI_API_KEY",
        "MONGODB_ONLINE_URI",
        "MONGODB_ONLINE_DATABASE",
        "MONGODB_ONLINE_COLLECTION",
        "NOTION_SECRET_KEY",
        mode="before",
    )
    def check_not_empty(cls, value: str, field) -> str:
        if not value or value.strip() == "":
            logger.error(f"{field.name} cannot be empty.")
            raise ValueError(f"{field.name} cannot be empty.")
        return value


try:
    settings = Settings()
except Exception as e:
    logger.error(f"Failed to load configuration: {e}")
    raise SystemExit(e)<|MERGE_RESOLUTION|>--- conflicted
+++ resolved
@@ -78,9 +78,9 @@
     AWS_CROSS_ACCOUNT_ROLE_ARN: Optional[str] = (
         None  # ARN for AWS cross-account access role.
     )
-    AWS_REGION: str = "eu-central-1"  # AWS region for cloud services.
+    AWS_DEFAULT_REGION: str = "eu-central-1"  # AWS region for cloud services.
     AWS_S3_BUCKET_NAME: str = (
-        "notion-second-brain-data"  # Name of the S3 bucket for storing application data.
+        "decodingml-public-data"  # Name of the S3 bucket for storing application data.
     )
     AWS_SECRET_KEY: Optional[str] = None  # AWS secret key for authentication.
 
@@ -114,7 +114,6 @@
     # --- Hugging Face Configuration ---
     HUGGINGFACE_ACCESS_TOKEN: Optional[str] = None  # Token for Hugging Face API.
 
-<<<<<<< HEAD
     # --- Local Data File Path ---
     LOCAL_JSON_FILE_PATH: str = Field(
         "./data/documents_dump.json",
@@ -123,11 +122,6 @@
 
     # --- Logging Configuration ---
     LOG_DIR: str = "./logs"  # Directory path for log files.
-=======
-    # --- Required settings even when working locally. ---
-    AWS_DEFAULT_REGION: str = "eu-central-1"
-    AWS_S3_BUCKET_NAME: str = "decodingml-public-data"
->>>>>>> 7490e248
 
     # --- MongoDB Offline Configuration ---
     MONGODB_OFFLINE_COLLECTION: str = (
@@ -169,7 +163,6 @@
         description="Flag to indicate if the application is running inside a Docker container.",
     )
 
-<<<<<<< HEAD
     # --- Pydantic Settings ---
     model_config: SettingsConfigDict = SettingsConfigDict(
         env_file=".env", env_file_encoding="utf-8"
@@ -232,12 +225,6 @@
             if self.ENABLE_OFFLINE_MODE
             else self.MONGODB_ONLINE_COLLECTION
         )
-=======
-    # AWS Authentication
-    AWS_ACCESS_KEY: str | None = None
-    AWS_SECRET_KEY: str | None = None
-    AWS_ARN_ROLE: str | None = None
->>>>>>> 7490e248
 
     @property
     def OPENAI_MAX_TOKEN_WINDOW(self) -> int:
